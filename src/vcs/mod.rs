use crate::file_system::Directory;
use nonempty::NonEmpty;

<<<<<<< HEAD
pub mod git;

=======
/// A non-empty bag of artifacts which are used to
/// derive a `Directory` view. Examples of artifacts
/// would be commits in Git or patches in Pijul.
>>>>>>> f48b35ca
#[derive(Clone)]
pub struct History<A>(pub NonEmpty<A>);

impl<A> History<A> {
    /// Iterator over the artifacts.
    pub fn iter<'a>(&'a self) -> impl Iterator<Item = &A> + 'a {
        self.0.iter()
    }

    /// Given that the `History` is topological order from most
    /// recent artifact to least recent, `find_suffix` gets returns
    /// the history up until the point of the given artifact.
    ///
    /// This operation may fail if the artifact does not exist in
    /// the given `History`.
    pub fn find_suffix(&self, artifact: &A) -> Option<Self>
    where
        A: Clone + PartialEq,
    {
        let new_history: Option<NonEmpty<A>> = NonEmpty::from_slice(
            &self
                .iter()
                .cloned()
                .skip_while(|current| *current != *artifact)
                .collect::<Vec<_>>(),
        );

        new_history.map(History)
    }

    /// Find an atrifact in the given `History` using the artifacts ID.
    ///
    /// This operation may fail if the artifact does not exist in the history.
    pub fn find_in_history<Identifier, F>(&self, identifier: &Identifier, id_of: F) -> Option<A>
    where
        A: Clone,
        F: Fn(&A) -> &Identifier,
        Identifier: PartialEq,
    {
        self.iter()
            .find(|artifact| {
                let current_id = id_of(&artifact);
                *identifier == *current_id
            })
            .cloned()
    }

    /// Find all occurences of an artifact in a bag of `History`s.
    pub fn find_in_histories<Identifier, F>(
        histories: Vec<Self>,
        identifier: &Identifier,
        id_of: F,
    ) -> Vec<Self>
    where
        A: Clone,
        F: Fn(&A) -> &Identifier + Copy,
        Identifier: PartialEq,
    {
        histories
            .into_iter()
            .filter(|history| history.find_in_history(identifier, id_of).is_some())
            .collect()
    }
}

/// A `Repo` is a bag of `History`s. If the bag is empty
/// then the `Repo` is in its initial state.
pub struct Repo<A>(pub Vec<History<A>>);

/// A `Browser` is a way of rendering a `History` into a
/// `Directory` snapshot, and the current `History` it is
/// viewing.
pub struct Browser<'browser, Repo, A> {
    snapshot: Box<dyn Fn(&History<A>) -> Directory<Repo> + 'browser>,
    history: History<A>,
}

impl<'browser, Repo, A> Browser<'browser, Repo, A> {
    /// Get the current `History` the `Browser` is viewing.
    pub fn get_history(&self) -> History<A>
    where
        A: Clone,
    {
        self.history.clone()
    }

    /// Set the `History` the `Browser` should view.
    pub fn set_history(&mut self, history: History<A>) {
        self.history = history;
    }

    /// Render the `Directory` for this `Browser`.
    pub fn get_directory(&self) -> Directory<Repo> {
        (self.snapshot)(&self.history)
    }

    /// Modify the `History` in this `Browser`.
    pub fn modify_history<F>(&mut self, f: F)
    where
        F: Fn(&History<A>) -> History<A>,
    {
        self.history = f(&self.history)
    }

    /// Change the `Browser`'s view of `History` by modifying it, or
    /// using the default `History` provided if the operation fails.
    pub fn view_at<F>(&mut self, default_history: History<A>, f: F)
    where
        A: PartialEq + Clone,
        F: Fn(&History<A>) -> Option<History<A>>,
    {
        self.modify_history(|history| f(history).unwrap_or(default_history.clone()))
    }
}

pub trait VCS<A> {
    /// The Repository type to work with.
    type Repository;

    /// The way to identify a Repository.
    type RepoId;

    /// The History type to work with, e.g. Branch, Tag in git.
    type History;

    /// The way to identify a History.
    type HistoryId;

    /// The way to identify an artifact.
    type ArtefactId;

    /// Find a Repository
    fn get_repo(identifier: &Self::RepoId) -> Self::Repository;

    /// Find a History in a Repo given a way to identify it
    fn get_history(repo: Self::Repository, identifier: &Self::HistoryId) -> Self::History;

    /// Find all histories in a Repo
    fn get_histories(repo: Self::Repository) -> Vec<Self::History>;

    /// Identify artifacts of a Repository
    fn get_identifier(artifact: &A) -> &Self::ArtefactId;

    /// Turn a Repository History into a radicle-surf History
    fn to_history(history: &Self::History) -> History<A>;

    /// Turn a Repository into a radicle-surf Repository
    fn to_repo(repo: Self::Repository) -> Repo<A> {
        Repo(
            Self::get_histories(repo)
                .iter()
                .map(|history| Self::to_history(history))
                .collect(),
        )
    }
}<|MERGE_RESOLUTION|>--- conflicted
+++ resolved
@@ -1,14 +1,11 @@
 use crate::file_system::Directory;
 use nonempty::NonEmpty;
 
-<<<<<<< HEAD
 pub mod git;
 
-=======
 /// A non-empty bag of artifacts which are used to
 /// derive a `Directory` view. Examples of artifacts
 /// would be commits in Git or patches in Pijul.
->>>>>>> f48b35ca
 #[derive(Clone)]
 pub struct History<A>(pub NonEmpty<A>);
 
