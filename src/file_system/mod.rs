--- conflicted
+++ resolved
@@ -24,11 +24,8 @@
     }
 }
 
-<<<<<<< HEAD
-=======
 /// A non-empty set of labels to define a path
 /// in a directory search.
->>>>>>> f48b35ca
 #[derive(Debug, Clone, PartialEq, Eq)]
 pub struct Path(pub NonEmpty<Label>);
 
