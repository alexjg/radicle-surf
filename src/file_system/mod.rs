use nonempty::NonEmpty;
use std::collections::HashMap;

#[cfg(test)]
use quickcheck::{Arbitrary, Gen};

/// A label for [`Directory`](struct.Directory.html)
/// and [`File`](struct.File.html) to allow for search.
///
/// These are essentially directory and file names.
///
/// # Examples
///
/// ```
/// use radicle_surf::file_system::{Label, Path};
///
/// let lib_filename = "lib.rs".into();
/// let src_directory_name = "src".into();
/// let lib_filepath = Path::from_labels(src_directory_name, &[lib_filename]);
/// ```
#[derive(Debug, Clone, PartialEq, Eq, PartialOrd, Ord, Hash)]
pub struct Label(pub String);

impl Label {
    /// The root label for the root directory, i.e. `"~"`.
    ///
    /// Prefer creating a root [`Path`](struct.Path.html),
    /// by using [`Path::root`](struct.Path.html#method.root).
    ///
    /// # Examples
    ///
    /// ```
    /// use radicle_surf::file_system::{Label, Path};
    ///
    /// let root = Path::root();
    /// assert_eq!(*root.split_first().0, Label::root());
    /// ```
    pub fn root() -> Self {
        "~".into()
    }
}

#[cfg(test)]
impl Arbitrary for Label {
    fn arbitrary<G: Gen>(g: &mut G) -> Self {
        Label(Arbitrary::arbitrary(g))
    }
}

impl From<&str> for Label {
    fn from(item: &str) -> Self {
        Label(item.into())
    }
}

impl From<String> for Label {
    fn from(item: String) -> Self {
        Label(item)
    }
}

/// A non-empty set of [`Label`](struct.Label.html)s to define a path
/// in a directory or file search.
#[derive(Debug, Clone, PartialEq, Eq, Hash)]
pub struct Path(pub NonEmpty<Label>);

#[cfg(test)]
impl Arbitrary for Path {
    fn arbitrary<G: Gen>(g: &mut G) -> Self {
        let head = Arbitrary::arbitrary(g);
        let tail: Vec<Label> = Arbitrary::arbitrary(g);
        Path::from_labels(head, &tail)
    }
}

impl Path {
    /// The root path is a `Path` made up of the single
    /// root label (see: [`Label::root`](stuct.Label.html#method.root).
    ///
    /// # Examples
    ///
    /// ```
    /// use radicle_surf::file_system::{Label, Path};
    ///
    /// let root = Path::root();
    /// assert_eq!(*root.split_first().0, Label::root());
    /// ```
    pub fn root() -> Self {
        Path(NonEmpty::new(Label::root()))
    }

    /// Check that this is the root path.
    ///
    /// # Examples
    ///
    /// ```
    /// use radicle_surf::file_system::{Label, Path};
    ///
    /// let root = Path::root();
    /// let not_root = Path::from_labels(Label::root(), &["src".into(), "lib.rs".into()]);
    ///
    /// assert!(root.is_root());
    /// assert!(!not_root.is_root());
    /// ```
    pub fn is_root(&self) -> bool {
        *self == Self::root()
    }

    /// Append two `Path`s together.
    ///
    /// # Examples
    ///
    /// ```
    /// use radicle_surf::file_system::Path;
    ///
    /// let mut path1 = Path::from_labels("foo".into(), &["bar".into()]);
    /// path1.append(&mut Path::from_labels("baz".into(), &["quux".into()]));
    /// assert_eq!(path1, Path::from_labels("foo".into(), &["bar".into(), "baz".into(), "quux".into()]));
    /// ```
    pub fn append(&mut self, path: &mut Self) {
        let mut other = path.0.clone().into();
        self.0.append(&mut other)
    }

    /// Push a new [`Label`](struct.Label.html) onto the `Path`.
    ///
    /// # Examples
    ///
    /// ```
    /// use radicle_surf::file_system::{Label, Path};
    ///
    /// let mut root = Path::root();
    /// root.push("src".into());
    /// root.push("lib.rs".into());
    ///
    /// assert_eq!(root, Path::from_labels(Label::root(), &["src".into(), "lib.rs".into()]));
    /// ```
    pub fn push(&mut self, label: Label) {
        self.0.push(label)
    }

    /// Iterator over the [`Label`](struct.Label.html)s in the `Path`.
    ///
    /// # Examples
    ///
    /// ```
    /// use radicle_surf::file_system::{Label, Path};
    ///
    /// let path = Path::from_labels(Label::root(), &["src".into(), "lib.rs".into()]);
    /// let mut path_iter = path.iter();
    ///
    /// assert_eq!(path_iter.next(), Some(&Label::root()));
    /// assert_eq!(path_iter.next(), Some(&"src".into()));
    /// assert_eq!(path_iter.next(), Some(&"lib.rs".into()));
    /// ```
    pub fn iter(&self) -> impl Iterator<Item = &Label> {
        self.0.iter()
    }

    /// Get the first [`Label`](struct.Label.html) in the `Path`
    /// and the rest of the [`Label`](struct.Label.html)s after it.
    ///
    /// # Examples
    ///
    /// ```
    /// use radicle_surf::file_system::{Label, Path};
    ///
    /// let path = Path::from_labels(Label::root(), &["src".into(), "lib.rs".into()]);
    ///
    /// assert_eq!(path.split_first(), (&Label::root(), &["src".into(), "lib.rs".into()][..]));
    /// ```
    pub fn split_first(&self) -> (&Label, &[Label]) {
        self.0.split_first()
    }

    /// Get the prefix of the [`Label`](struct.Label.html)s and
    /// the last [`Label`](struct.Label.html).
    ///
    /// This is useful when the prefix is a directory path
    /// and the last label a file name.
    ///
    /// # Examples
    ///
    /// ```
    /// use radicle_surf::file_system::Path;
    ///
    /// let path = Path::from_labels("foo".into(), &[]);
    /// assert_eq!(path.split_last(), (vec![], "foo".into()));
    /// ```
    ///
    /// ```
    /// use radicle_surf::file_system::{Label, Path};
    ///
    /// let path = Path::from_labels(Label::root(), &["src".into(), "lib.rs".into()]);
    /// assert_eq!(path.split_last(), (vec![Label::root(), "src".into()], "lib.rs".into()));
    /// ```
    ///
    /// ```
    /// use radicle_surf::file_system::Path;
    ///
    /// let path = Path::from_labels("foo".into(), &["bar".into(), "baz".into()]);
    /// assert_eq!(path.split_last(), (vec!["foo".into(), "bar".into()], "baz".into()));
    /// ```
    ///
    /// ```
    /// use radicle_surf::file_system::Path;
    ///
    /// // An interesting case for when first == last, but doesn't imply a singleton Path.
    /// let path = Path::from_labels("foo".into(), &["bar".into(), "foo".into()]);
    /// assert_eq!(path.split_last(), (vec!["foo".into(), "bar".into()], "foo".into()));
    /// ```
    pub fn split_last(&self) -> (Vec<Label>, Label) {
        let (first, middle, last) = self.0.split();

        // first == last, so drop first
        if first == last && middle.is_empty() {
            (vec![], last.clone())
        } else {
            // Create the prefix vector
            let mut vec = vec![first.clone()];
            let mut middle = middle.to_vec();
            vec.append(&mut middle);
            (vec, last.clone())
        }
    }

    /// Construct a `Path` given at least one [`Label`](struct.Label)
    /// followed by 0 or more [`Label`](struct.Label)s.
    ///
    /// # Examples
    ///
    /// ```
    /// use radicle_surf::file_system::{Path, Label};
    /// use nonempty::NonEmpty;
    ///
    /// let path = Path::from_labels(Label::root(), &["foo".into(), "bar".into(), "baz.rs".into()]);
    ///
    /// let mut expected = Path::root();
    /// expected.push("foo".into());
    /// expected.push("bar".into());
    /// expected.push("baz.rs".into());
    ///
    /// assert_eq!(path, expected);
    /// let path_vec: Vec<Label> = path.0.into();
    /// assert_eq!(path_vec, vec!["~".into(), "foo".into(), "bar".into(), "baz.rs".into()]);
    /// ```
    pub fn from_labels(root: Label, labels: &[Label]) -> Path {
        Path((root, labels.to_vec()).into())
    }

    /// Convert a raw string literal to a `Path`.
    ///
    /// This expects a '/' delimited `&str` splitting
    /// the tokens between into separate labels.
    ///
    /// **Note**: it will return [`Path::root`](struct.Path.html#method.root)
    /// if the provided input is empty.
    ///
    /// # Examples
    ///
    /// ```
    /// use radicle_surf::file_system::Path;
    ///
    /// let path = Path::from_string("foo/bar/baz.rs");
    ///
    /// let expected = Path::from_labels("foo".into(), &["bar".into(), "baz.rs".into()]);
    ///
    /// assert_eq!(path, expected);
    /// ```
    ///
    /// ```
    /// use radicle_surf::file_system::Path;
    ///
    /// let path = Path::from_string("foo/bar/baz/");
    ///
    /// let expected = Path::from_labels("foo".into(), &["bar".into(), "baz".into()]);
    ///
    /// assert_eq!(path, expected);
    /// ```
    ///
    /// ```
    /// use radicle_surf::file_system::Path;
    ///
    /// let path = Path::from_string("");
    ///
    /// assert_eq!(path, Path::root());
    /// ```
    ///
    /// ```
    /// use radicle_surf::file_system::Path;
    ///
    /// let path = Path::from_string("/");
    ///
    /// assert_eq!(path, Path::root());
    /// ```
    pub fn from_string(path: &str) -> Self {
        let path: Vec<&str> = path
            .trim_matches('/')
            .split('/')
            .filter(|s| !s.is_empty())
            .collect();

        if path.is_empty() {
            Path::root()
        } else {
            NonEmpty::from_slice(&path.into_iter().map(|l| l.into()).collect::<Vec<_>>())
                .map_or(Path::root(), Path)
        }
    }
}

/// A trait to say how to intitialise a Repository `Directory`.
/// For example, Git would initialise with the `.git` folder and
/// the files contained in it.
pub(crate) trait RepoBackend
where
    Self: Sized,
{
    /// Should result in a root directory
    /// with a `DirectoryContents::Repo` as
    /// its entry.
    ///
    /// For example:
    /// ```
    /// use radicle_surf::file_system::{Label, Path, Directory, DirectoryContents};
    /// use nonempty::NonEmpty;
    ///
    /// let repo = Directory {
    ///     label: Label::root(),
    ///     entries: NonEmpty::new(
    ///         DirectoryContents::SubDirectory(Box::new(
    ///             Directory {
    ///                 label: ".git".into(),
    ///                 entries: NonEmpty::new(DirectoryContents::Repo),
    ///             }
    ///         ))
    ///     )
    /// };
    /// ```
    fn repo_directory() -> Directory;
}

/// A `DirectoryContents` is made up of either:
/// * A `SubDirectory`
/// * A `File`
/// * A `Repo`, which is expected to be the
///   special Repository directory, but is opaque.
#[derive(Debug, Clone, PartialEq, Eq)]
pub enum DirectoryContents {
    SubDirectory(Box<Directory>),
    File(File),
    Repo,
}

impl DirectoryContents {
    /// Helper constructor for a `SubDirectory`.
    ///
    /// # Examples
    ///
    /// ```
    /// use nonempty::NonEmpty;
    /// use radicle_surf::file_system::{File, Directory, DirectoryContents};
    ///
    /// let lib = Directory {
    ///     label: "src".into(),
    ///     entries: NonEmpty::new(DirectoryContents::File(File::new(
    ///         "lib.rs".into(),
    ///         b"pub mod file_system;",
    ///     )))
    /// };
    ///
    /// let sub_dir = DirectoryContents::sub_directory(lib.clone());
    ///
    /// assert_eq!(sub_dir, DirectoryContents::SubDirectory(Box::new(lib)));
    /// ```
    pub fn sub_directory(directory: Directory) -> Self {
        DirectoryContents::SubDirectory(Box::new(directory))
    }

    /// Helper constructor for a `File`.
    ///
    /// # Examples
    ///
    /// ```
    /// use nonempty::NonEmpty;
    /// use radicle_surf::file_system::{File, Directory, DirectoryContents};
    ///
    /// let lib = Directory {
    ///     label: "src".into(),
    ///     entries: NonEmpty::new(DirectoryContents::file("lib.rs".into(), b"pub mod file_system;")),
    /// };
    ///
    /// let sub_dir = DirectoryContents::sub_directory(lib.clone());
    ///
    /// assert_eq!(sub_dir, DirectoryContents::SubDirectory(Box::new(lib)));
    /// ```
    pub fn file(filename: Label, contents: &[u8]) -> Self {
        DirectoryContents::File(File::new(filename, contents))
    }
}

/// A `Directory` consists of its [`Label`](struct.Label.html) and its entries.
/// The entries are a set of [`DirectoryContents`](struct.DirectoryContents.html)
/// and there should be at least one entry.
/// This is because empty directories do not generally exist in VCSes.
#[derive(Debug, Clone, PartialEq, Eq)]
pub struct Directory {
    pub label: Label,
    pub entries: NonEmpty<DirectoryContents>,
}

/// A `File` consists of its file name (a [`Label`](struct.Label.html)
/// and its file contents (a `Vec` of bytes).
#[derive(Clone, PartialEq, Eq)]
pub struct File {
    pub filename: Label,
    pub contents: Vec<u8>,
    pub(crate) size: usize,
}

impl File {
    pub fn new(filename: Label, contents: &[u8]) -> Self {
        let size = contents.len();
        File {
            filename,
            contents: contents.to_vec(),
            size,
        }
    }

    /// Get the size of the `File` corresponding to
    /// the number of bytes in the file contents.
    ///
    /// # Examples
    ///
    /// ```
    /// use radicle_surf::file_system::File;
    ///
    /// let file = File::new(
    ///     "lib.rs".into(),
    ///     b"pub mod diff;\npub mod file_system;\npub mod vcs;\npub use crate::vcs::git;\n",
    /// );
    ///
    /// assert_eq!(file.size(), 73);
    /// ```
    pub fn size(&self) -> usize {
        self.size
    }
}

#[cfg(test)]
impl Arbitrary for File {
    fn arbitrary<G: Gen>(g: &mut G) -> Self {
        let filename = Arbitrary::arbitrary(g);
        let contents = Arbitrary::arbitrary(g);
        File::new(filename, contents)
    }
}

impl std::fmt::Debug for File {
    fn fmt(&self, f: &mut std::fmt::Formatter<'_>) -> std::fmt::Result {
        write!(f, "File {{ filename: {:#?} }}", self.filename)
    }
}

/// `SystemType` is an enumeration over what can be
/// found in a [`Directory`](struct.Directory.html)
/// so we can report back to the caller a [`Label`](struct.Label)
/// and its type.
///
/// See [`SystemType::file`](struct.SystemType.html#method.file) and
/// [`SystemType::directory`](struct.SystemType.html#method.directory).
#[derive(Debug, Clone, PartialEq, Eq, PartialOrd, Ord)]
pub enum SystemType {
    File,
    Directory,
}

impl SystemType {
    /// A file name and [`SystemType::File`](enum.SystemType.html#variant.File).
    pub fn file(label: Label) -> (Label, Self) {
        (label, SystemType::File)
    }

    /// A directory name and [`SystemType::Directory`](enum.SystemType.html#variant.Directory).
    pub fn directory(label: Label) -> (Label, Self) {
        (label, SystemType::Directory)
    }
}

impl Directory {
    /// An empty root `Directory`, just containing the special repository directory.
    fn empty_root<Repo>() -> Self
    where
        Repo: RepoBackend,
    {
        Directory::mkdir(Label::root(), Repo::repo_directory())
    }

    /// Get the total size, in bytes, of a `Directory`. The size is
    /// the sum of all files that can be reached from this `Directory`.
    ///
    /// # Examples
    ///
    /// ```
    /// use radicle_surf::file_system::{Directory, DirectoryContents, File, Label};
    ///
    /// let files = (
    ///     DirectoryContents::file("main.rs".into(), b"println!(\"Hello, world!\")"),
    ///     vec![DirectoryContents::file("lib.rs".into(), b"struct Hello(String)")],
    /// ).into();
    ///
    /// let directory = Directory {
    ///     label: Label::root(),
    ///     entries: files,
    /// };
    ///
    /// assert_eq!(directory.size(), 45);
    /// ```
    ///
    /// ```
    /// use nonempty::NonEmpty;
    /// use radicle_surf::file_system::{Directory, DirectoryContents, File, Label};
    ///
    /// let mut entries: NonEmpty<DirectoryContents> = (
    ///     DirectoryContents::file("main.rs".into(), b"println!(\"Hello, world!\")"),
    ///     vec![DirectoryContents::file("lib.rs".into(), b"struct Hello(String)")],
    /// ).into();
    ///
    /// let subdir = DirectoryContents::sub_directory(Directory {
    ///     label: "test".into(),
    ///     entries: NonEmpty::new(DirectoryContents::file(
    ///         "mod.rs".into(),
    ///         b"assert_eq!(1 + 1, 2);",
    ///     )),
    /// });
    ///
    /// entries.push(subdir);
    ///
    /// let directory = Directory {
    ///     label: Label::root(),
    ///     entries: entries,
    /// };
    ///
    /// assert_eq!(directory.size(), 66);
    /// ```
    pub fn size(&self) -> usize {
        self.entries
            .iter()
            .map(|entry| match entry {
                DirectoryContents::Repo => 0,
                DirectoryContents::File(file) => file.size(),
                DirectoryContents::SubDirectory(directory) => directory.size(),
            })
            .sum()
    }

    /// List the current `Directory`'s files and sub-directories.
    pub fn list_directory(&self) -> Vec<(Label, SystemType)> {
        self.entries
            .iter()
            .cloned()
            .filter_map(|entry| match entry {
                DirectoryContents::SubDirectory(dir) => Some(SystemType::directory(dir.label)),
                DirectoryContents::File(file) => Some(SystemType::file(file.filename)),
                DirectoryContents::Repo => None,
            })
            .collect()
    }

    fn add_contents(&mut self, entries: NonEmpty<DirectoryContents>) {
        self.entries.append(&mut entries.into())
    }

    /// Find a `File` in the directory given the `Path` to
    /// the `File`.
    ///
    /// This operation fails if the path does not lead to
    /// the `File`.
    pub fn find_file(&self, path: &Path) -> Option<File> {
        let (path, filename) = path.split_last();
        let path = NonEmpty::from_slice(&path);

        // Find the file in the current directoy if the prefix path is empty.
        // Otherwise find it in the directory found in the given path (if it exists).
        path.map_or(Some(self.clone()), |p| self.find_directory(&Path(p)))
            .and_then(|dir| dir.file_in_directory(&filename))
    }

    /// Find a `Directory` in the directory given the `Path` to
    /// the `Directory`.
    ///
    /// This operation fails if the path does not lead to
    /// the `Directory`.
    pub fn find_directory(&self, path: &Path) -> Option<Self> {
        let (label, labels) = path.split_first();
        if *label == self.label {
            // recursively dig down into sub-directories
            labels
                .iter()
                .try_fold(self.clone(), |dir, label| dir.sub_directory(&label))
        } else {
            None
        }
    }

    // TODO(fintan): This is going to be a bit trickier so going to leave it out for now
    #[allow(dead_code)]
    fn fuzzy_find(_label: Label) -> Vec<Self> {
        unimplemented!()
    }

    /// Get the sub directories of a `Directory`.
    fn sub_directories(&self) -> Vec<Self> {
        self.entries
            .iter()
            .filter_map(|entry| match entry {
                DirectoryContents::SubDirectory(dir) => Some(*dir.clone()),
                DirectoryContents::File(_) => None,
                DirectoryContents::Repo => None,
            })
            .collect()
    }

    /// Get the sub directories of a `Directory`.
    fn sub_directories_mut(&mut self) -> Vec<&mut Self> {
        self.entries
            .iter_mut()
            .filter_map(|entry| match entry {
                DirectoryContents::SubDirectory(dir) => Some(dir.as_mut()),
                DirectoryContents::File(_) => None,
                DirectoryContents::Repo => None,
            })
            .collect()
    }

    /// Get the a sub directory of a `Directory` given its name.
    ///
    /// This operation fails if the directory does not exist.
    fn sub_directory(&self, label: &Label) -> Option<Self> {
        self.sub_directories()
            .iter()
            .cloned()
            .find(|directory| directory.label == *label)
    }

    /// Get the a sub directory of a `Directory` given its name.
    ///
    /// This operation fails if the directory does not exist.
    fn sub_directory_mut(&mut self, label: &Label) -> Option<&mut Self> {
        self.sub_directories_mut()
            .into_iter()
            .find(|directory| directory.label == *label)
    }

    /// Get the `File` in the current `Directory` if it exists in
    /// the entries.
    ///
    /// The operation fails if the `File` does not exist in the `Directory`.
    fn file_in_directory(&self, label: &Label) -> Option<File> {
        for entry in self.entries.iter() {
            match entry {
                DirectoryContents::File(file) if file.filename == *label => {
                    return Some(file.clone());
                }
                DirectoryContents::File(..) => {}
                DirectoryContents::SubDirectory(_) => {}
                DirectoryContents::Repo => {}
            }
        }
        None
    }

    /// Helper function for creating a `Directory` with a given sub-directory.
    pub(crate) fn mkdir(label: Label, dir: Self) -> Self {
        Directory {
            label,
            entries: NonEmpty::new(DirectoryContents::sub_directory(dir)),
        }
    }

    pub(crate) fn from<Repo>(paths: HashMap<Path, NonEmpty<File>>) -> Self
    where
        Repo: RepoBackend,
    {
        let mut root = Directory::empty_root::<Repo>();
        for (dir, files) in paths {
            let file_entries: NonEmpty<DirectoryContents> =
                files.map(|f| DirectoryContents::File(f.clone()));

            // Root level files can get added directly
            if dir.is_root() {
                root.add_contents(file_entries)
            } else {
                // If our file location is ~/foo/bar/baz.hs we
                // first create bar containing baz.hs then recursively
                // build up from there.
                let (prefix, current) = dir.split_last();

                let mut directory = Directory {
                    label: current,
                    entries: file_entries,
                };
                for label in prefix.into_iter().rev() {
                    directory = Directory::mkdir(label, directory);
                }

                root.combine(&directory)
            }
        }
        root
    }

    fn combine(&mut self, other: &Directory) {
        match self.sub_directory_mut(&other.label) {
            Some(ref mut subdir) => {
                for entry in other.entries.iter() {
                    match entry {
                        DirectoryContents::File(file) => {
                            subdir.entries.push(DirectoryContents::File(file.clone()))
                        }
                        DirectoryContents::Repo => subdir.entries.push(DirectoryContents::Repo),
                        DirectoryContents::SubDirectory(ref dir) => {
                            subdir.combine(dir);
                        }
                    }
                }
            }
            None => {
                self.entries
                    .push(DirectoryContents::sub_directory(other.clone()));
            }
        }
    }
}

#[cfg(test)]
pub mod tests {
    use crate::file_system::*;
    use pretty_assertions::assert_eq;

    #[derive(Debug, Clone)]
    struct TestRepo {}

    impl RepoBackend for TestRepo {
        fn repo_directory() -> Directory {
            Directory {
                label: ".test".into(),
                entries: NonEmpty::new(DirectoryContents::Repo),
            }
        }
    }

    #[test]
    fn test_find_added_file() {
        let file_path = Path::from_labels(Label::root(), &["foo.hs".into()]);

        let file = File::new("foo.hs".into(), b"module Banana ...");

        let directory: Directory = Directory {
            label: Label::root(),
            entries: NonEmpty::new(DirectoryContents::File(file.clone())),
        };

        // Search for "~/foo.hs"
        assert_eq!(directory.find_file(&file_path), Some(file))
    }

    #[test]
    fn test_find_added_file_long_path() {
        let file_path = Path::from_labels(
            Label::root(),
            &["foo".into(), "bar".into(), "baz.hs".into()],
        );

        let file = File::new("baz.hs".into(), b"module Banana ...");

        let directory: Directory = Directory::mkdir(
            Label::root(),
            Directory::mkdir(
                "foo".into(),
                Directory {
                    label: "bar".into(),
                    entries: NonEmpty::new(DirectoryContents::File(file.clone())),
                },
            ),
        );

        // Search for "~/foo/bar/baz.hs"
        assert_eq!(directory.find_file(&file_path), Some(file))
    }

    #[test]
    fn test_404_file_not_found() {
        let file_path = Path::from_labels(Label::root(), &["bar.hs".into()]);

        let directory: Directory = Directory {
            label: Label::root(),
            entries: NonEmpty::new(DirectoryContents::file(
                "foo.hs".into(),
                "module Banana ...".as_bytes(),
            )),
        };

        // Search for "~/bar.hs"
        assert_eq!(directory.find_file(&file_path), None)
    }

    #[test]
    fn test_list_directory() {
        let foo = DirectoryContents::file("foo.hs".into(), "module Banana ...".as_bytes());
        let bar = DirectoryContents::file("bar.hs".into(), "module Banana ...".as_bytes());
        let baz = DirectoryContents::file("baz.hs".into(), "module Banana ...".as_bytes());

        let directory: Directory = Directory {
            label: Label::root(),
            entries: (foo, vec![bar, baz]).into(),
        };

        assert_eq!(
            directory.list_directory(),
            vec![
                SystemType::file("foo.hs".into()),
                SystemType::file("bar.hs".into()),
                SystemType::file("baz.hs".into()),
            ]
        );
    }

    #[test]
    fn test_create_and_list() {
        let mut directory_map = HashMap::new();

        // Root files set up
<<<<<<< HEAD
        let mut root_files = NonEmpty::new(File::new("foo.rs".into(), b"use crate::bar"));

        root_files.push(File::new("bar.rs".into(), b"fn hello_world()"));
        directory_map.insert(Path::root(), root_files);

        // Haskell files set up
        let mut haskell_files = NonEmpty::new(File::new("foo.hs".into(), b"module Foo where"));

        haskell_files.push(File::new("bar.hs".into(), b"module Bar where"));
=======
        let root_files = (
            File {
                filename: "foo.rs".into(),
                contents: b"use crate::bar".to_vec(),
            },
            vec![File {
                filename: "bar.rs".into(),
                contents: b"fn hello_world()".to_vec(),
            }],
        )
            .into();

        directory_map.insert(Path::root(), root_files);

        // Haskell files set up
        let haskell_files = (
            File {
                filename: "foo.hs".into(),
                contents: "module Foo where".as_bytes().to_vec(),
            },
            vec![File {
                filename: "bar.hs".into(),
                contents: "module Bar where".as_bytes().to_vec(),
            }],
        )
            .into();
>>>>>>> 987a4f7e

        directory_map.insert(Path(NonEmpty::new("haskell".into())), haskell_files);

        let directory = Directory::from::<TestRepo>(directory_map);
        let mut directory_contents = directory.list_directory();
        directory_contents.sort();

        assert_eq!(
            directory_contents,
            vec![
                SystemType::directory(".test".into()),
                SystemType::file("bar.rs".into()),
                SystemType::file("foo.rs".into()),
                SystemType::directory("haskell".into()),
            ]
        );

        let sub_directory = directory
            .find_directory(&Path::from_labels("~".into(), &["haskell".into()]))
            .unwrap();
        let mut sub_directory_contents = sub_directory.list_directory();
        sub_directory_contents.sort();

        assert_eq!(
            sub_directory_contents,
            vec![
                SystemType::file("bar.hs".into()),
                SystemType::file("foo.hs".into()),
            ]
        );
    }

    #[test]
    fn test_all_directories_and_files() {
        let mut directory_map = HashMap::new();

        let path1 = Path::from_labels("foo".into(), &["bar".into(), "baz".into()]);
<<<<<<< HEAD
        let file1 = File::new("monadic.rs".into(), &[]);
        let file2 = File::new("oscoin.rs".into(), &[]);
        directory_map.insert(path1, (file1, vec![file2]));

        let path2 = Path::from_labels("foo".into(), &["bar".into(), "quux".into()]);
        let file3 = File::new("radicle.rs".into(), &[]);
=======
        let file1 = File {
            filename: "monadic.rs".into(),
            contents: vec![],
        };
        let file2 = File {
            filename: "oscoin.rs".into(),
            contents: vec![],
        };
        directory_map.insert(path1, (file1, vec![file2]));

        let path2 = Path::from_labels("foo".into(), &["bar".into(), "quux".into()]);
        let file3 = File {
            filename: "radicle.rs".into(),
            contents: vec![],
        };
>>>>>>> 987a4f7e
        directory_map.insert(path2, (file3, vec![]));

        assert!(prop_all_directories_and_files(directory_map))
    }

    /* TODO(fintan): this quickcheck takes far too long to complete
    #[quickcheck]
    fn prop_all_directories_and_files_quickcheck(
        directory_map: SmallHashMap<Path, (File, Vec<File>)>,
    ) -> bool {
        prop_all_directories_and_files(directory_map.get_small_hashmap)
    }
    */

    fn prop_all_directories_and_files(directory_map: HashMap<Path, (File, Vec<File>)>) -> bool {
        let mut new_directory_map = HashMap::new();
        for (path, files) in directory_map {
            new_directory_map.insert(path.clone(), files.into());
        }

        let directory = Directory::from::<TestRepo>(new_directory_map.clone());

        for (directory_path, files) in new_directory_map {
            for file in files.iter() {
                let mut path = Path::root();
                path.append(&mut directory_path.clone());

                if !directory.find_directory(&path).is_some() {
                    return false;
                }

                path.push(file.filename.clone());
                if !directory.find_file(&path).is_some() {
                    return false;
                }
            }
        }
        true
    }

    #[test]
    fn test_file_name_is_same_as_root() {
        // This test ensures that if the filename is the same the root of the
        // directory, that search_path.split_last() doesn't toss away the prefix.
        let path = Path::from_labels(Label("foo".into()), &[Label("bar".into())]);
        let files = (File::new(Label::root(), &[]), vec![]);
        let mut directory_map = HashMap::new();
        directory_map.insert(path, files);

        assert!(prop_all_directories_and_files(directory_map));
    }

    #[test]
    /// Given:
    /// foo
    /// `-- bar
    ///     `-- baz
    ///         `-- quux.rs
    ///
    /// And:
    /// foo
    /// `-- bar
    ///     `-- quux
    ///         `-- hallo.rs
    ///
    /// We expect:
    /// foo
    /// `-- bar
    ///     |-- baz
    ///     |   `-- quux.rs
    ///     `-- quux
    ///         `-- hallo.r
    fn test_combine_dirs() {
        let mut root = Directory::empty_root::<TestRepo>();
        let quux = Directory::mkdir(
            "foo".into(),
            Directory::mkdir(
                "bar".into(),
                Directory {
                    label: "baz".into(),
                    entries: NonEmpty::new(DirectoryContents::file("quux.rs".into(), b"")),
                },
            ),
        );
        root.entries.push(DirectoryContents::sub_directory(quux));

        let hallo = Directory::mkdir(
            "foo".into(),
            Directory::mkdir(
                "bar".into(),
                Directory {
                    label: "quux".into(),
                    entries: NonEmpty::new(DirectoryContents::file("hallo.rs".into(), b"")),
                },
            ),
        );

        let mut expected_root = Directory::empty_root::<TestRepo>();
        let expected_quux = DirectoryContents::sub_directory(Directory {
            label: "baz".into(),
            entries: NonEmpty::new(DirectoryContents::file("quux.rs".into(), b"")),
        });
        let expected_hallo = DirectoryContents::sub_directory(Directory {
            label: "quux".into(),
            entries: NonEmpty::new(DirectoryContents::file("hallo.rs".into(), b"")),
        });

        let subdirs = (expected_quux, vec![expected_hallo]).into();

        let expected = Directory::mkdir(
            "foo".into(),
            Directory {
                label: "bar".into(),
                entries: subdirs,
            },
        );
        expected_root
            .entries
            .push(DirectoryContents::sub_directory(expected));

        root.combine(&hallo);

        assert_eq!(root, expected_root)
    }

    #[test]
    /// Given:
    /// foo
    /// `-- bar
    ///     `-- baz.rs
    /// And:
    /// foo
    /// `-- bar
    ///     `-- quux.rs
    ///
    /// We expect:
    /// foo
    /// `-- bar
    ///     |-- baz.rs
    ///     `-- quux.rs
    fn test_combine_files() {
        let mut root = Directory::empty_root::<TestRepo>();
        let baz = Directory::mkdir(
            "foo".into(),
            Directory {
                label: "bar".into(),
                entries: NonEmpty::new(DirectoryContents::file("baz.rs".into(), b"")),
            },
        );
        root.entries.push(DirectoryContents::sub_directory(baz));

        let quux = Directory::mkdir(
            "foo".into(),
            Directory {
                label: "bar".into(),
                entries: NonEmpty::new(DirectoryContents::file("quux.rs".into(), b"")),
            },
        );

        let mut expected_root = Directory::empty_root::<TestRepo>();
        let files = (
            DirectoryContents::file("baz.rs".into(), b""),
            vec![DirectoryContents::file("quux.rs".into(), b"")],
        )
            .into();
        let expected = Directory::mkdir(
            "foo".into(),
            Directory {
                label: "bar".into(),
                entries: files,
            },
        );
        expected_root
            .entries
            .push(DirectoryContents::sub_directory(expected));

        root.combine(&quux);

        assert_eq!(root, expected_root)
    }
}<|MERGE_RESOLUTION|>--- conflicted
+++ resolved
@@ -832,44 +832,19 @@
         let mut directory_map = HashMap::new();
 
         // Root files set up
-<<<<<<< HEAD
-        let mut root_files = NonEmpty::new(File::new("foo.rs".into(), b"use crate::bar"));
-
-        root_files.push(File::new("bar.rs".into(), b"fn hello_world()"));
-        directory_map.insert(Path::root(), root_files);
-
-        // Haskell files set up
-        let mut haskell_files = NonEmpty::new(File::new("foo.hs".into(), b"module Foo where"));
-
-        haskell_files.push(File::new("bar.hs".into(), b"module Bar where"));
-=======
-        let root_files = (
-            File {
-                filename: "foo.rs".into(),
-                contents: b"use crate::bar".to_vec(),
-            },
-            vec![File {
-                filename: "bar.rs".into(),
-                contents: b"fn hello_world()".to_vec(),
-            }],
+        let mut root_files = (
+            File::new("foo.rs".into(), b"use crate::bar"),
+            vec![File::new("bar.rs".into(), b"fn hello_world()")],
         )
             .into();
-
         directory_map.insert(Path::root(), root_files);
 
         // Haskell files set up
-        let haskell_files = (
-            File {
-                filename: "foo.hs".into(),
-                contents: "module Foo where".as_bytes().to_vec(),
-            },
-            vec![File {
-                filename: "bar.hs".into(),
-                contents: "module Bar where".as_bytes().to_vec(),
-            }],
+        let mut haskell_files = (
+            File::new("foo.hs".into(), b"module Foo where"),
+            vec![File::new("bar.hs".into(), b"module Bar where")],
         )
             .into();
->>>>>>> 987a4f7e
 
         directory_map.insert(Path(NonEmpty::new("haskell".into())), haskell_files);
 
@@ -907,30 +882,13 @@
         let mut directory_map = HashMap::new();
 
         let path1 = Path::from_labels("foo".into(), &["bar".into(), "baz".into()]);
-<<<<<<< HEAD
         let file1 = File::new("monadic.rs".into(), &[]);
         let file2 = File::new("oscoin.rs".into(), &[]);
         directory_map.insert(path1, (file1, vec![file2]));
 
         let path2 = Path::from_labels("foo".into(), &["bar".into(), "quux".into()]);
         let file3 = File::new("radicle.rs".into(), &[]);
-=======
-        let file1 = File {
-            filename: "monadic.rs".into(),
-            contents: vec![],
-        };
-        let file2 = File {
-            filename: "oscoin.rs".into(),
-            contents: vec![],
-        };
-        directory_map.insert(path1, (file1, vec![file2]));
-
-        let path2 = Path::from_labels("foo".into(), &["bar".into(), "quux".into()]);
-        let file3 = File {
-            filename: "radicle.rs".into(),
-            contents: vec![],
-        };
->>>>>>> 987a4f7e
+
         directory_map.insert(path2, (file3, vec![]));
 
         assert!(prop_all_directories_and_files(directory_map))
